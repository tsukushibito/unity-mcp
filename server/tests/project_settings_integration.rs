use scopeguard::guard;
use server::generated::mcp::unity::v1::{
    GetProjectSettingsRequest, IpcRequest, SetProjectSettingsRequest, ipc_request, ipc_response,
};
use server::ipc::{client::IpcClient, path::IpcConfig};
use std::collections::HashMap;
use std::time::Duration;
use tokio::time::timeout;

#[tokio::test]
async fn test_project_settings_roundtrip() {
    let ipc_config = IpcConfig::default();
    let client = match IpcClient::connect(ipc_config).await {
        Ok(c) => c,
        Err(_) => {
            println!("Skipping test: Unity Editor not available");
            return;
        }
    };

    // Get current companyName
    let get_req = GetProjectSettingsRequest {
        keys: vec!["companyName".to_string()],
    };
    let ipc_req = IpcRequest {
        payload: Some(ipc_request::Payload::GetProjectSettings(get_req)),
    };
    let resp = match timeout(
        Duration::from_secs(5),
        client.request(ipc_req, Duration::from_secs(5)),
    )
    .await
    {
        Ok(Ok(r)) => r,
        _ => {
            println!("Skipping test: failed to get project settings");
            return;
        }
    };
    let get_resp = match resp.payload {
        Some(ipc_response::Payload::GetProjectSettings(r)) => r,
        _ => {
            println!("Skipping test: unexpected response type");
            return;
        }
    };
    let original = get_resp
        .settings
        .get("companyName")
        .cloned()
        .unwrap_or_default();

<<<<<<< HEAD
    let client_clone = client.clone();
    let original_clone = original.clone();
    scopeguard::defer! {
        let mut restore = HashMap::new();
        restore.insert("companyName".to_string(), original_clone);
=======
    // Ensure project setting is restored even if test panics
    let restore_client = client.clone();
    let _restore = guard(original.clone(), move |orig| {
        let mut restore = HashMap::new();
        restore.insert("companyName".to_string(), orig);
>>>>>>> f951ccf1
        let set_req = SetProjectSettingsRequest { settings: restore };
        let ipc_req = IpcRequest {
            payload: Some(ipc_request::Payload::SetProjectSettings(set_req)),
        };
<<<<<<< HEAD
        tokio::runtime::Handle::current().block_on(async {
            let _ = timeout(
                Duration::from_secs(5),
                client_clone.request(ipc_req, Duration::from_secs(5)),
            )
            .await;
        });
    }
=======
        tokio::spawn(async move {
            let _ = timeout(
                Duration::from_secs(5),
                restore_client.request(ipc_req, Duration::from_secs(5)),
            )
            .await;
        });
    });
>>>>>>> f951ccf1

    // Set new companyName
    let mut map = HashMap::new();
    map.insert("companyName".to_string(), "TestCo".to_string());
    let set_req = SetProjectSettingsRequest {
        settings: map.clone(),
    };
    let ipc_req = IpcRequest {
        payload: Some(ipc_request::Payload::SetProjectSettings(set_req)),
    };
    let resp = match timeout(
        Duration::from_secs(5),
        client.request(ipc_req, Duration::from_secs(5)),
    )
    .await
    {
        Ok(Ok(r)) => r,
        _ => {
            println!("Skipping test: failed to set project settings");
            return;
        }
    };
    let set_resp = match resp.payload {
        Some(ipc_response::Payload::SetProjectSettings(r)) => r,
        _ => {
            println!("Skipping test: unexpected response type");
            return;
        }
    };
    assert!(set_resp.ok);

    // Verify change
    let get_req = GetProjectSettingsRequest {
        keys: vec!["companyName".to_string()],
    };
    let ipc_req = IpcRequest {
        payload: Some(ipc_request::Payload::GetProjectSettings(get_req)),
    };
    let resp = match timeout(
        Duration::from_secs(5),
        client.request(ipc_req, Duration::from_secs(5)),
    )
    .await
    {
        Ok(Ok(r)) => r,
        _ => {
            println!("Skipping test: failed to get project settings after set");
            return;
        }
    };
    let get_resp = match resp.payload {
        Some(ipc_response::Payload::GetProjectSettings(r)) => r,
        _ => {
            println!("Skipping test: unexpected response type");
            return;
        }
    };
    let updated = get_resp
        .settings
        .get("companyName")
        .cloned()
        .unwrap_or_default();
    assert_eq!(updated, "TestCo");
}<|MERGE_RESOLUTION|>--- conflicted
+++ resolved
@@ -50,24 +50,15 @@
         .cloned()
         .unwrap_or_default();
 
-<<<<<<< HEAD
     let client_clone = client.clone();
     let original_clone = original.clone();
     scopeguard::defer! {
         let mut restore = HashMap::new();
-        restore.insert("companyName".to_string(), original_clone);
-=======
-    // Ensure project setting is restored even if test panics
-    let restore_client = client.clone();
-    let _restore = guard(original.clone(), move |orig| {
-        let mut restore = HashMap::new();
-        restore.insert("companyName".to_string(), orig);
->>>>>>> f951ccf1
+        restore.insert("companyName".to_string(), origina
         let set_req = SetProjectSettingsRequest { settings: restore };
         let ipc_req = IpcRequest {
             payload: Some(ipc_request::Payload::SetProjectSettings(set_req)),
         };
-<<<<<<< HEAD
         tokio::runtime::Handle::current().block_on(async {
             let _ = timeout(
                 Duration::from_secs(5),
@@ -76,16 +67,6 @@
             .await;
         });
     }
-=======
-        tokio::spawn(async move {
-            let _ = timeout(
-                Duration::from_secs(5),
-                restore_client.request(ipc_req, Duration::from_secs(5)),
-            )
-            .await;
-        });
-    });
->>>>>>> f951ccf1
 
     // Set new companyName
     let mut map = HashMap::new();
